--- conflicted
+++ resolved
@@ -129,12 +129,7 @@
 .pyre/
 
 
-<<<<<<< HEAD
-special/fonts/
-.DS_Store
-.png
-.pdf
-=======
+
 fonts/
 vne/special/font/
 .DS_Store
@@ -144,5 +139,4 @@
 *.pdb
 *.cif
 *.ipynb
-*.pth
->>>>>>> 53d6520a
+*.pth