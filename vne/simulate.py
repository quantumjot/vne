import os
import random
import string
<<<<<<< HEAD
from typing import Optional, Tuple
=======
from typing import Tuple
>>>>>>> 53d6520a

import numpy as np
from PIL import Image, ImageDraw, ImageFont
from skimage.measure import regionprops
from skimage.transform import rotate

from . import shapes

CHARS = string.ascii_lowercase + string.digits
DEFAULT_FONT = None  # ImageFont.load_default()


def _download_default_font():
    """Download a default font and return the filename."""

    import io
    import zipfile

    import requests

    font_url = "https://fonts.google.com/download?family=Open%20Sans"
    r = requests.get(font_url)

    zip_path = os.path.join(os.path.dirname(__file__), "special", "font")

    font_file = os.path.join(
        zip_path, "static", "OpenSans", "OpenSans-Regular.ttf"
    )

    if os.path.exists(font_file):
        return font_file

    buffer = io.BytesIO(r.content)

    with zipfile.ZipFile(buffer, "r") as zip_ref:
        zip_ref.extractall(zip_path)

    assert os.path.exists(font_file)
    return font_file


def set_default_font(filename: Optional[os.PathLike] = None, size: int = 36):
    """Set the default font from a file."""
    if not filename:
        filename = _download_default_font()

    font = ImageFont.truetype(filename, size)
    global DEFAULT_FONT
    DEFAULT_FONT = font


def check_number(input: float, max: float):
    """Enforces coordinates to an interval of valid values"""
    max = max - 64
    if input < 0:
        output = 0
    elif input > max > 0:
        output = max
    else:
        output = input
    return output


def create_example(text: str, angle: float = 0.0) -> np.ndarray:
    """Create an example character with a random translational offset and
    rotation."""
    raw = np.zeros((64, 64), dtype=np.uint8)
    img = Image.fromarray(raw)
    d = ImageDraw.Draw(img)

    offset = tuple(
        [
            (raw.shape[dim] - DEFAULT_FONT.getsize(text)[dim]) // 2
            for dim in range(raw.ndim)
        ]
    )

    d.text(offset, text, font=DEFAULT_FONT, fill=(255))
    img_arr = np.asarray(img)
    img_rot = rotate(img_arr, angle, preserve_range=True)
    return img_rot


def create_heterogeneous_image(
    shape: Tuple[int], n_objects: int = 100, return_masks: bool = False
) -> Tuple[np.ndarray]:
    """Create a big training image.

    Parameters
    ----------
    shape : tuple(int)
        The shape of the output image.
    n_objects : int
        The number of simulated objects.
    return_masks : bool
        Option to return binary masks for each object as (N, W, H) array.


    Returns
    -------
    image : np.ndarray
        The simulated image.
    bounding_boxes : list
        A list of bounding boxes for each of the objects.
    labels : np.ndarray
        A list of labels for each of the objects.
    """

    assert len(shape) == 2

    big_image = np.zeros(shape, dtype=np.uint8)
    locations = np.random.randint(0, shape[0] - 64, (n_objects, 2))
    labels = np.random.choice(list(CHARS), size=n_objects)
    bounding_boxes = []

    if return_masks:
        masks = np.zeros((n_objects,) + shape, dtype=np.uint8)

    for i in range(n_objects):
        char = labels[i]
        angle = random.randint(0, 360)
        sx = slice(locations[i, 0], locations[i, 0] + 64)
        sy = slice(locations[i, 1], locations[i, 1] + 64)

        example = create_example(char, angle)

        # hack to get the rotated bounding box
        props = regionprops(example.astype(bool).astype(int))
        bbox = np.array(props[0].bbox) + np.concatenate([locations[i, :]] * 2)
        bounding_boxes.append(bbox)

<<<<<<< HEAD
        big_image[sx, sy] = np.maximum(big_image[sx, sy], example,)
=======
        big_image[sx, sy] = np.maximum(
            big_image[sx, sy],
            example,
        )
>>>>>>> 53d6520a

        if return_masks:
            masks[i, sx, sy] = example.astype(bool).astype(np.uint8)

    if return_masks:
        return big_image, bounding_boxes, labels, masks

    return big_image, bounding_boxes, labels


def create_heterogeneous_image_with_shapes(
    shape: Tuple[int],
    n_objects: int = 100,
    return_masks: bool = False,
    input_image: np.ndarray = None,
    input_bbox: np.ndarray = None,
    input_labels: np.ndarray = None,
) -> Tuple[np.ndarray]:
    """Create a shape made of letters in a big training image.
    Parameters
    ----------
    shape : tuple(int)
        The shape of the output image.
    n_objects : int
        The number of points between which the shapes are created.
    return_masks : bool
        Option to return binary masks for each object as (N, W, H) array.
    input_image : ndarray
        (Optional) The input image on which to add the shape.
    input_bbox : ndarray
        (Optional) The input array with all the bounding boxes.
    input_labels : ndarray
        (Optional) The input array of the labels for each bounding box.

    Returns
    -------
    image : np.ndarray
        The simulated image.
    bounding_boxes : list
        A list of bounding boxes for each of the objects.
    labels : list
        A list of labels for each of the objects.
    """

    assert len(shape) == 2

    if input_image is None:
        big_image, pre_bbox, pre_labels = create_heterogeneous_image(shape)
        if pre_bbox is None or pre_labels is None:
            raise ValueError("Labels or bounding boxes missing.")
    else:
        big_image = input_image
        pre_bbox = input_bbox
        pre_labels = input_labels
    locations = np.random.randint(0, shape[0] - 64, (n_objects, 2))
    labels = np.random.choice(list(CHARS), size=n_objects)
    bounding_boxes = []
    x, y, _ = shapes.get_bezier_curve(locations)

    x = np.rint(x).astype(int)
    y = np.rint(y).astype(int)
    if return_masks:
        masks = np.zeros((n_objects,) + shape, dtype=np.uint8)

    # TO DO (bcg): make the character choice an option, or random
    char = labels[0]
    angle = random.randint(0, 360)

    example = create_example(str(char), angle)

    props = regionprops(example.astype(bool).astype(int))
    for j in range(x.shape[0]):
        x[j] = check_number(x[j], shape[0])
        y[j] = check_number(y[j], shape[1])
        sx = slice(x[j], x[j] + 64)
        sy = slice(y[j], y[j] + 64)

        bbox = np.array(props[0].bbox) + np.concatenate(
            [np.array([int(x[j]), int(y[j])])] * 2
        )
        bounding_boxes.append(bbox)

<<<<<<< HEAD
        big_image[sx, sy] = np.maximum(big_image[sx, sy], example,)
=======
        big_image[sx, sy] = np.maximum(
            big_image[sx, sy],
            example,
        )
>>>>>>> 53d6520a

        if return_masks:
            masks[j, sx, sy] = example.astype(bool).astype(np.uint8)

    for box in pre_bbox:
        bounding_boxes.append(box)

    np.append(labels, pre_labels)
    if return_masks:
        # TO DO (bcg): add the masks of the newly created objects
        return big_image, bounding_boxes, labels, masks

    return big_image, bounding_boxes, labels


if __name__ == "__main__":
    pass<|MERGE_RESOLUTION|>--- conflicted
+++ resolved
@@ -1,11 +1,9 @@
 import os
 import random
 import string
-<<<<<<< HEAD
+
 from typing import Optional, Tuple
-=======
-from typing import Tuple
->>>>>>> 53d6520a
+
 
 import numpy as np
 from PIL import Image, ImageDraw, ImageFont
@@ -137,14 +135,7 @@
         bbox = np.array(props[0].bbox) + np.concatenate([locations[i, :]] * 2)
         bounding_boxes.append(bbox)
 
-<<<<<<< HEAD
         big_image[sx, sy] = np.maximum(big_image[sx, sy], example,)
-=======
-        big_image[sx, sy] = np.maximum(
-            big_image[sx, sy],
-            example,
-        )
->>>>>>> 53d6520a
 
         if return_masks:
             masks[i, sx, sy] = example.astype(bool).astype(np.uint8)
@@ -227,14 +218,7 @@
         )
         bounding_boxes.append(bbox)
 
-<<<<<<< HEAD
         big_image[sx, sy] = np.maximum(big_image[sx, sy], example,)
-=======
-        big_image[sx, sy] = np.maximum(
-            big_image[sx, sy],
-            example,
-        )
->>>>>>> 53d6520a
 
         if return_masks:
             masks[j, sx, sy] = example.astype(bool).astype(np.uint8)
